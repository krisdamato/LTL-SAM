--- conflicted
+++ resolved
@@ -54,10 +54,7 @@
 
 
     # NOTE: Innerloop simulator
-<<<<<<< HEAD
-=======
     #optimizee = SPIConditionalNetworkOptimizee(traj, n_NEST_threads=1, time_resolution=0.1, plots_directory=paths.output_dir_path, num_fitness_trials=15)
->>>>>>> 99bc4cd8
     optimizee = SPINetworkOptimizee(traj, n_NEST_threads=1, time_resolution=0.1, plots_directory=paths.output_dir_path, num_fitness_trials=10)
 
     # NOTE: Outerloop optimizer initialization
