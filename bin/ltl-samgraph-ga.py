import logging.config
import os

from pypet import Environment, pypetconstants

from ltl.logging_tools import create_shared_logger_data, configure_loggers
from ltl.optimizers.evolution import GeneticAlgorithmOptimizer, GeneticAlgorithmParameters
from ltl.paths import Paths
from ltl.recorder import Recorder
from sam.optimizee import SAMGraphOptimizee

logger = logging.getLogger('bin.ltl-samgraph-ga')


def main():
    name = 'LTL-SAMGRAPH-GA'
    try:
        with open('bin/path.conf') as f:
            root_dir_path = f.read().strip()
    except FileNotFoundError:
        raise FileNotFoundError(
            "You have not set the root path to store your results."
            " Write the path to a path.conf text file in the bin directory"
            " before running the simulation"
        )
    paths = Paths(name, dict(run_no='test'), root_dir_path=root_dir_path)

    # print("All output logs can be found in directory ", paths.logs_path)

    traj_file = os.path.join(paths.output_dir_path, 'data.h5')

    # Create an environment that handles running our simulation
    # This initializes a PyPet environment
    env = Environment(trajectory=name, filename=traj_file, file_title='{} data'.format(name),
                      comment='{} data'.format(name),
                      add_time=True,
                      automatic_storing=True,
                      log_stdout=False,  # Sends stdout to logs
                      multiproc=True,
                      use_scoop=True,
                      freeze_input=False,
                      wrap_mode=pypetconstants.WRAP_MODE_LOCAL
                      )

    create_shared_logger_data(logger_names=['bin', 'optimizers'],
                              log_levels=['INFO', 'INFO'],
                              log_to_consoles=[True, True],
                              sim_name=name,
                              log_directory=paths.logs_path)
    configure_loggers()

    # Get the trajectory from the environment
    traj = env.trajectory


    # NOTE: Innerloop simulator
    optimizee = SAMGraphOptimizee(traj, n_NEST_threads=1, time_resolution=0.1, plots_directory=paths.output_dir_path, num_fitness_trials=1)

<<<<<<< HEAD
    # NOTE: Outerloop optimizer initialization
    parameters = GeneticAlgorithmParameters(seed=0, popsize=96, CXPB=0.5,
                                            MUTPB=1.0, NGEN=10, indpb=0.05,
                                            tournsize=20, matepar=0.5,
                                            mutpar=1.0, remutate=False
                                            )

    optimizer = GeneticAlgorithmOptimizer(traj, optimizee_create_individual=optimizee.create_individual,
                                          optimizee_fitness_weights=(-0.1,),
                                          parameters=parameters,
                                          optimizee_bounding_func=optimizee.bounding_func,
                                          optimizee_parameter_spec=optimizee.parameter_spec
                                          )
=======
    # # NOTE: Outerloop optimizer initialization
    # parameters = GeneticAlgorithmParameters(seed=0, popsize=200, CXPB=0.5,
    #                                         MUTPB=1.0, NGEN=50, indpb=0.05,
    #                                         tournsize=20, matepar=0.5,
    #                                         mutpar=1.0, remutate=False
    #                                         )

    # optimizer = GeneticAlgorithmOptimizer(traj, optimizee_create_individual=optimizee.create_individual,
    #                                       optimizee_fitness_weights=(-0.1,),
    #                                       parameters=parameters,
    #                                       optimizee_bounding_func=optimizee.bounding_func,
    #                                       optimizee_parameter_spec=optimizee.parameter_spec
    #                                       )

    parameters = FACEParameters(min_pop_size=48, max_pop_size=96, n_elite=20, smoothing=0.2, temp_decay=0,
                                n_iteration=50,
                                distribution=Gaussian(), n_expand=5, stop_criterion=np.inf, seed=0)
    optimizer = FACEOptimizer(traj, optimizee_create_individual=optimizee.create_individual,
                              optimizee_fitness_weights=(-0.1,),
                              parameters=parameters,
                              optimizee_bounding_func=optimizee.bounding_func)
>>>>>>> 04209811

    # Add post processing
    env.add_postprocessing(optimizer.post_process)

    # Add Recorder
    recorder = Recorder(trajectory=traj,
                        optimizee_name=optimizee.__class__.__name__, 
                        optimizee_parameters=None,
                        optimizer_name=optimizer.__class__.__name__,
                        optimizer_parameters=optimizer.get_params())
    recorder.start()

    # Run the simulation with all parameter combinations
    env.run(optimizee.simulate)

    # NOTE: Outerloop optimizer end
    optimizer.end(traj)
    recorder.end()

    # Finally disable logging and close all log-files
    env.disable_logging()

    # Quick plot of evolution mean fitnesses.
    import matplotlib.pyplot as plt
    import numpy as np
    from matplotlib.ticker import MaxNLocator
    fig, ax = plt.subplots()
    ax.plot(np.array(range(len(optimizer.gen_fitnesses))) + 1, optimizer.gen_fitnesses)
    ax.set_xlabel("Generation Number")
    ax.set_ylabel("Mean Population Fitness")
    ax.xaxis.set_major_locator(MaxNLocator(integer=True))
    fig.savefig("fitness_evolution.png")

if __name__ == '__main__':
    main()<|MERGE_RESOLUTION|>--- conflicted
+++ resolved
@@ -56,21 +56,6 @@
     # NOTE: Innerloop simulator
     optimizee = SAMGraphOptimizee(traj, n_NEST_threads=1, time_resolution=0.1, plots_directory=paths.output_dir_path, num_fitness_trials=1)
 
-<<<<<<< HEAD
-    # NOTE: Outerloop optimizer initialization
-    parameters = GeneticAlgorithmParameters(seed=0, popsize=96, CXPB=0.5,
-                                            MUTPB=1.0, NGEN=10, indpb=0.05,
-                                            tournsize=20, matepar=0.5,
-                                            mutpar=1.0, remutate=False
-                                            )
-
-    optimizer = GeneticAlgorithmOptimizer(traj, optimizee_create_individual=optimizee.create_individual,
-                                          optimizee_fitness_weights=(-0.1,),
-                                          parameters=parameters,
-                                          optimizee_bounding_func=optimizee.bounding_func,
-                                          optimizee_parameter_spec=optimizee.parameter_spec
-                                          )
-=======
     # # NOTE: Outerloop optimizer initialization
     # parameters = GeneticAlgorithmParameters(seed=0, popsize=200, CXPB=0.5,
     #                                         MUTPB=1.0, NGEN=50, indpb=0.05,
@@ -92,7 +77,6 @@
                               optimizee_fitness_weights=(-0.1,),
                               parameters=parameters,
                               optimizee_bounding_func=optimizee.bounding_func)
->>>>>>> 04209811
 
     # Add post processing
     env.add_postprocessing(optimizer.post_process)
